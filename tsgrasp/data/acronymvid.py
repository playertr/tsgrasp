import h5py
import os
import numpy as np
import torch
from tsgrasp.utils.mesh_utils.mesh_utils import create_gripper
from omegaconf import DictConfig
from functools import reduce

class AcronymVidDataset(torch.utils.data.Dataset):
    """
    A torch.geometric.Dataset for loading from files.
    """

    AVAILABLE_SPLITS = ["train", "val", "test"]

    def __init__(self, cfg : DictConfig, split="train"):

        self.root = cfg.dataroot
        self.pts_per_frame = cfg.points_per_frame
        self.grid_size = cfg.grid_size
        self.time_decimation_factor = cfg.time_decimation_factor

        # Find the raw filepaths. For now, we're doing no file-based preprocessing.
        if split in ["train", "val", "test"]:
            folder = os.path.join(self.root, split)
            self._paths = [os.path.join(folder, f) for f in os.listdir(folder) if f.endswith('.h5')]
        else:
            raise ValueError("Split %s not recognised" % split)

        # Make a list of tuples (name, path) for each trajectory.
        self._trajectories = []
        for path in self._paths:
            with h5py.File(path) as ds:
                keys = {k for k in ds.keys() if k.startswith('pitch')} # a Set
            self._trajectories += [(k, path) for k in keys]

    def download(self):
        if len(os.listdir(self.raw_dir)) == 0:
            print(f"No files found in {self.raw_dir}. Please create the dataset using the scripts in GraspRefinement and ACRONYM.")

    def __len__(self):
        return len(self._trajectories)

    def __getitem__(self, idx):
        traj_name, path = self._trajectories[idx]

        with h5py.File(path) as ds:
            # `depth` and `labels` are (B, 300,300) arrays.
            # `depth` contains the depth video values, and `labels` is a binary mask indicating
            # whether a given pixel's 3D point is within data_generation.params.EPSILON of a positive grasp contact.
            depth = np.asarray(ds[traj_name]["depth"])
            labels = np.asarray(ds[traj_name]["grasp_labels"])
            # nearest_grasp_idxs = np.asarray(ds[traj_name]["nearest_grasp_idx"])
            success = np.asarray(ds["grasps/qualities/flex/object_in_gripper"])
            pos_grasp_tfs = np.asarray(ds["grasps/transforms"])[success==1]
            tfs_from_cam_to_obj = np.asarray(ds[traj_name]["tf_from_cam_to_obj"])
            # grasp_contact_points = np.asarray(ds["grasps/contact_points"])

        ## Make data shorter via temporal decimation
        depth = depth[::self.time_decimation_factor, :, :]
        labels = labels[::self.time_decimation_factor, :, :]
        tfs_from_cam_to_obj = tfs_from_cam_to_obj[::self.time_decimation_factor,:,:]

        pcs = [depth_to_pointcloud(d) for d in depth]
        orig_pcs = torch.Tensor(pcs)
        labels = [label_frame for label_frame in labels]

        ## Downsample points
        for i in range(len(pcs)):
            idxs = torch.randperm(len(pcs[i]), dtype=torch.int32, device='cpu')[:self.pts_per_frame].sort()[0].long()
            
            pcs[i] = pcs[i][idxs]
            labels[i] = labels[i].ravel()[idxs]

        ## Quantize points to grid
        positions = torch.Tensor(pcs) # save positions prior to truncation
        pcs = [(pc / self.grid_size).astype(int) for pc in pcs]

        pcs = multi_pointcloud_to_4d_coords(pcs)
        coords4d = torch.Tensor(pcs)

        ## Calculate gripper widths
        # cp = grasp_contact_points
        # widths = np.linalg.norm(cp[:,0,:] - cp[:,1,:], axis=1)

        ## Generate camera-frame grasp poses corresponding to closest points
        obj_frame_grasp_tfs = pos_grasp_tfs # (2000, 4, 4)
        tfs_from_obj_to_cam = np.array([inverse_homo(t) for t in tfs_from_cam_to_obj])

        # gross numpy broadcasting
        # https://stackoverflow.com/questions/32171917/copy-2d-array-into-3rd-dimension-n-times-python
        cam_frame_grasp_tfs =  np.matmul(tfs_from_obj_to_cam[:,np.newaxis,:,:], obj_frame_grasp_tfs[np.newaxis,:,:,:])
        # (30, 2000, 4, 4)

        ## Generate camera-frame gripper control points
        control_pts, sym_control_pts, single_gripper_control_pts = camera_frame_control_pts(pos_grasp_tfs, cam_frame_grasp_tfs, self.root)

        data = {
            "coordinates" : coords4d,
            "positions" : positions,
            "features" : torch.ones((len(coords4d), 1)),
            "labels" : torch.Tensor(labels).view(-1, 1),
            "pos_control_points" : torch.Tensor(control_pts),
            "sym_pos_control_points" : torch.Tensor(sym_control_pts),
            "single_gripper_points" : torch.Tensor(single_gripper_control_pts),
<<<<<<< HEAD
            "depth" : torch.Tensor(depth.astype(np.float32)), # np.float32 for endianness
            "all_pos" : orig_pcs
=======
            "cam_frame_pos_grasp_tfs": torch.Tensor(cam_frame_grasp_tfs)
>>>>>>> dbdc511c
        }

        return data

    @property
    def raw_dir(self):
        return self.root

def minkowski_collate_fn(list_data):
    import MinkowskiEngine as ME
    coordinates_batch, features_batch, labels_batch = ME.utils.sparse_collate(
        [d["coordinates"] for d in list_data],
        [d["features"] for d in list_data],
        [d["labels"] for d in list_data],
        dtype=torch.float32,
    )

    # pos_cp_list = [d["pos_control_points"] for d in list_data]
    # padded_stack(pos_cp_list)

    ## Each batch may have different numbers of ground truth grasps, resulting in ragged tensors. We require even, rectangular tensors for calculating the ADD-S loss, so we collate them into rectangular tensors.
    pos_control_points, sym_pos_control_points, gt_grasps_per_batch = collate_control_points(
        batch = torch.arange(len(list_data)),
        time = torch.stack([d["coordinates"][:,0] for d in list_data]),
        pos_cp_list = [d["pos_control_points"] for d in list_data],
        sym_pos_cp_list = [d["sym_pos_control_points"] for d in list_data]
    )

    return {
        "coordinates": coordinates_batch,
        "positions": torch.stack([d["positions"] for d in list_data]),
        "features": features_batch,
        "labels": labels_batch,
        "pos_control_points": pos_control_points,
        "sym_pos_control_points": sym_pos_control_points,
        "single_gripper_points": list_data[0]['single_gripper_points'],
        "gt_grasps_per_batch": gt_grasps_per_batch,
        "cam_frame_pos_grasp_tfs": [d["cam_frame_pos_grasp_tfs"] for d in list_data]
    }

# def padded_stack(t_list) -> torch.Tensor:

#     # In what dimension do the tensors have different shapes?
#     shapes = [torch.Tensor(list(t.shape)).int() for t in t_list]

#     assert all(len(s) == len(shapes[0]) for s in shapes), "All input tensors must have the same number of dimensions."
    
#     dims_equal = [
#         all(s[i] == shapes[0][i] for s in shapes) # All shapes same in this dim
#         for i in range(len(shapes[0]))
#     ]

#     if all(dims_equal):
#         return torch.stack(t_list)

#     assert sum(dims_equal) == len(dims_equal)-1, "Input tensors may only vary in one dimension."

#     unequal_dim = torch.where(~torch.Tensor(dims_equal).bool())[0]

#     def pad(t, shape):
#         idxs = list(range())

#     padded = [pad(t) for t in t_list]

#     return torch.stack(padded)

def collate_control_points(batch, time, pos_cp_list, sym_pos_cp_list):
    """Pack the ground truth control points into a multidimensional dense
    tensor.

    If the control point tensors are not the same shape, then duplicate entries
    from the smaller ones until they are the same shape. Because the ADD-S loss
    considers the minimum distance from a ground truth grasp, duplicating ground
    truth grasps will not affect the grasp.
    """

    n_batch = len(batch.unique())
    n_time = len(time.unique())

    cp_shapes = [cp.shape for cp in pos_cp_list]
    gt_grasps_per_batch = [shape[1] for shape in cp_shapes]
    pos_control_points = torch.empty((
        n_batch,
        n_time,
        max(gt_grasps_per_batch),
        5,
        3
    ))
    sym_pos_control_points = torch.empty((
        n_batch,
        n_time,
        max(gt_grasps_per_batch),
        5,
        3
    ))

    # Pad control point tensors by repeating if different.
    if not reduce(np.array_equal, cp_shapes):
        for i in range(len(pos_cp_list)):
            if gt_grasps_per_batch[i] > 0:
                idxs = list(range(gt_grasps_per_batch[i]))
                idxs = idxs + [0]*(max(gt_grasps_per_batch) - gt_grasps_per_batch[i])
                pos_control_points[i] = pos_cp_list[i][:,idxs,:,:]
                sym_pos_control_points[i] = sym_pos_cp_list[i][:,idxs,:,:]
            # else: leave tensor uninitialized; do not use in ADD-S loss.
    else:
        for i in range(len(pos_cp_list)):
            if gt_grasps_per_batch[i] > 0:
                pos_control_points[i] = pos_cp_list[i]
                sym_pos_control_points[i] = sym_pos_cp_list[i]
            # else: leave tensor uninitialized; do not use in ADD-S loss.
            
    return pos_control_points, sym_pos_control_points, gt_grasps_per_batch

def camera_frame_control_pts(pos_grasp_tfs, cam_frame_grasp_tfs, dataroot):
    """Compute the control points corresponding to ground truth grasps, in the camera frame.

    Args:
        pos_grasp_tfs ([type]): (M, 4, 4) array of object-frame positive ground truth grasp transforms
        cam_frame_grasp_tfs ([type]): (T, 4, 4) array of camera-frame grasp poses
        dataroot (str): folder with gripper control point .npz files

    Returns:
        control_points [type]: camera-frame gournd truth control points
        sym_control_points [type]: camera-frame symmetric (switched 180 deg along wrist) control points
        gripper_control_points [type]: (5,3) array describing the gripper control points in the gripper frame. This is multiplied by predicted grasp transforms to get predicted control points.
    """
   
    ## Create 3D tensor of (num_good_grasps, 5, 3) control points
    gripper = create_gripper('panda', root_folder=dataroot)
    gripper_control_points = gripper.get_control_point_tensor(max(1, pos_grasp_tfs.shape[0]), use_tf=False) # num_gt_grasps x 5 x 3

    gripper_control_points_homog =  np.concatenate([gripper_control_points, np.ones((gripper_control_points.shape[0], gripper_control_points.shape[1], 1))], axis=2)  # b x 5 x 4

    control_points = np.matmul(gripper_control_points_homog, cam_frame_grasp_tfs.transpose((0, 1, 3, 2)))[:,:,:,:3]

    ## Create flipped symmetric control points for symmetric ADD-S loss
    sym_gripper_control_points = gripper.get_control_point_tensor(max(1, pos_grasp_tfs.shape[0]), symmetric=True, use_tf=False) # num_gt_grasps x 5 x 3

    sym_gripper_control_points_homog =  np.concatenate([sym_gripper_control_points, np.ones((sym_gripper_control_points.shape[0], sym_gripper_control_points.shape[1], 1))], axis=2)  # b x 5 x 4

    sym_control_points = np.matmul(sym_gripper_control_points_homog, cam_frame_grasp_tfs.transpose((0, 1, 3, 2)))[:,:,:,:3]

    return control_points, sym_control_points, gripper_control_points[0]

def multi_pointcloud_to_4d_coords(pcs):
    """Convert a list of N (L, 3) ndarrays into a single (N*L, 4) ndarray, where the first dimension becomes the time dimension."""
    num_pcs = len(pcs)
    time_coords = np.repeat(np.arange(num_pcs), len(pcs[0]))
    
    pcs = np.concatenate(pcs)
    pcs = np.column_stack([time_coords, pcs])

    return pcs

def depth_to_pointcloud(depth, fov=np.pi/6):
    """Convert depth image to pointcloud given camera intrinsics, from acronym.scripts.acronym_render_observations

    Args:
        depth (np.ndarray): Depth image.

    Returns:
        np.ndarray: Point cloud.
    """
    fy = fx = 0.5 / np.tan(fov * 0.5)  # aspectRatio is one.

    height = depth.shape[0]
    width = depth.shape[1]

    mask = np.where(depth > 0)

    x = mask[1]
    y = mask[0]

    normalized_x = (x.astype(np.float32) - width * 0.5) / width
    normalized_y = (y.astype(np.float32) - height * 0.5) / height

    world_x = normalized_x * depth[y, x] / fx
    world_y = normalized_y * depth[y, x] / fy
    world_z = depth[y, x]

    return np.vstack((world_x, world_y, world_z)).T

def inverse_homo(tf):
    """Compute inverse of homogeneous transformation matrix.

    The matrix should have entries
    [[R,       Rt]
     [0, 0, 0, 1]].
    """
    R = tf[0:3, 0:3]
    t = R.T @ tf[0:3, 3].reshape(3, 1)
    return np.block([
        [R.T, -t],
        [0, 0, 0, 1]
    ])<|MERGE_RESOLUTION|>--- conflicted
+++ resolved
@@ -103,12 +103,9 @@
             "pos_control_points" : torch.Tensor(control_pts),
             "sym_pos_control_points" : torch.Tensor(sym_control_pts),
             "single_gripper_points" : torch.Tensor(single_gripper_control_pts),
-<<<<<<< HEAD
             "depth" : torch.Tensor(depth.astype(np.float32)), # np.float32 for endianness
-            "all_pos" : orig_pcs
-=======
+            "all_pos" : orig_pcs,
             "cam_frame_pos_grasp_tfs": torch.Tensor(cam_frame_grasp_tfs)
->>>>>>> dbdc511c
         }
 
         return data
